[workspace]
members = [".", "codegen"]

[package]
name = "rhai"
version = "1.16.0"
rust-version = "1.61.0"
edition = "2018"
resolver = "2"
authors = ["Jonathan Turner", "Lukáš Hozda", "Stephen Chung", "jhwgh1968"]
description = "Embedded scripting for Rust"
homepage = "https://rhai.rs"
repository = "https://github.com/rhaiscript"
readme = "README.md"
license = "MIT OR Apache-2.0"
include = ["/src/**/*", "/Cargo.toml", "/README.md", "LICENSE*"]
keywords = ["scripting", "scripting-engine", "scripting-language", "embedded"]
categories = ["no-std", "embedded", "wasm", "parser-implementations"]

[dependencies]
smallvec = { version = "1.7", default-features = false, features = ["union", "const_new", "const_generics"] }
ahash = { version = "0.8.2", default-features = false, features = ["compile-time-rng"] }
num-traits = { version = "0.2", default-features = false }
<<<<<<< HEAD
bitflags = { version = "2.3.1", default-features = false }
=======
once_cell = { version = "1", default-features = false, features = ["race"] }
bitflags = { version = "1", default-features = false }
>>>>>>> 26fd2837
smartstring = { version = "1", default-features = false }
rhai_codegen = { version = "1.5.0", path = "codegen", default-features = false }

no-std-compat = { git = "https://gitlab.com/jD91mZM2/no-std-compat", version = "0.4.1", default-features = false, features = ["alloc"], optional = true }
libm = { version = "0.2", default-features = false, optional = true }
hashbrown = { version = "0.13", optional = true }
core-error = { version = "0.0", default-features = false, features = ["alloc"], optional = true }
serde = { version = "1.0", default-features = false, features = ["derive", "alloc"], optional = true }
serde_json = { version = "1.0", default-features = false, features = ["alloc"], optional = true }
unicode-xid = { version = "0.2", default-features = false, optional = true }
rust_decimal = { version = "1.16", default-features = false, features = ["maths"], optional = true }
getrandom = { version = "0.2", optional = true }
rustyline = { version = "11", optional = true }
document-features = { version = "0.2", optional = true }

[dev-dependencies]
rmp-serde = "1.1"
serde_json = { version = "1.0", default-features = false, features = ["alloc"] }

[features]

## Default features: `std`, uses runtime random numbers for hashing.
default = ["std", "ahash/runtime-rng"]  # ahash/runtime-rng trumps ahash/compile-time-rng
## Standard features: uses compile-time random number for hashing.
std = ["once_cell/std", "ahash/std", "num-traits/std", "smartstring/std"]

#! ### Enable Special Functionalities

    ## Require that all data types implement `Send + Sync` (for multi-threaded usage).
    sync = []
    ## Add support for the [`Decimal`](https://crates.io/crates/rust_decimal) data type (acts as the system floating-point type under `no_float`).
    decimal = ["rust_decimal"]
    ## Enable serialization/deserialization of Rhai data types via [`serde`](https://crates.io/crates/serde).
    serde = ["dep:serde", "smartstring/serde", "smallvec/serde"]
    ## Allow [Unicode Standard Annex #31](https://unicode.org/reports/tr31/) for identifiers.
    unicode-xid-ident = ["unicode-xid"]
    ## Enable functions metadata (including doc-comments); implies [`serde`](#feature-serde).
    metadata = ["serde", "serde_json", "rhai_codegen/metadata", "smartstring/serde"]
    ## Expose internal data structures (e.g. `AST` nodes).
    internals = []
    ## Enable the debugging interface (implies [`internals`](#feature-internals)).
    debugging = ["internals"]
    ## Features and dependencies required by `bin` tools: `decimal`, `metadata`, `serde`, `debugging` and [`rustyline`](https://crates.io/crates/rustyline).
    bin-features = ["decimal", "metadata", "serde", "debugging", "rustyline"]

#! ### System Configuration Features

    ## Use `f32` instead of `f64` as the system floating-point number type.
    f32_float = []
    ## Use `i32` instead of `i64` for the system integer number type (useful for 32-bit architectures).
    ## All other integer types (e.g. `u8`) are disabled.
    only_i32 = []
    ## Disable all integer types (e.g. `u8`) other than `i64`.
    only_i64 = []

#! ### Disable Language Features

    ## Remove support for floating-point numbers.
    no_float = []
    ## Remove support for arrays and indexing.
    no_index = []
    ## Remove support for custom types, properties, method-style calls and object maps.
    no_object = []
    ## Remove support for time-stamps.
    no_time = []
    ## Remove support for script-defined functions (implies [`no_closure`](#feature-no_closure)).
    no_function = ["no_closure"]
    ## Remove support for capturing external variables in anonymous functions (i.e. closures).
    no_closure = []
    ## Remove support for loading external modules.
    no_module = []
    ## Remove support for custom syntax.
    no_custom_syntax = []

#! ### Performance-Related Features

    ## Disable all safety checks.
    unchecked = []
    ## Do not track position when parsing.
    no_position = []
    ## Disable the script optimizer.
    no_optimize = []

#! ### Compiling for `no-std`

    ## Turn on `no-std` compilation (nightly only).
    no_std = ["no-std-compat", "num-traits/libm", "core-error", "libm", "hashbrown", "no_time"]

#! ### JavaScript Interface for WASM

    ## Use [`wasm-bindgen`](https://crates.io/crates/wasm-bindgen) as JavaScript interface.
    wasm-bindgen = ["getrandom/js", "instant/wasm-bindgen"]
    ## Use [`stdweb`](https://crates.io/crates/stdweb) as JavaScript interface.
    stdweb = ["getrandom/js", "instant/stdweb"]

#! ### Features used in testing environments only

    ## Running under a testing environment.
    testing-environ = []

[[bin]]
name = "rhai-repl"
required-features = ["rustyline"]

[[bin]]
name = "rhai-run"

[[bin]]
name = "rhai-dbg"
required-features = ["debugging"]

[[example]]
name = "serde"
required-features = ["serde"]

[[example]]
name = "definitions"
required-features = ["metadata", "internals"]

[profile.release]
lto = "fat"
codegen-units = 1
#opt-level = "z"     # optimize for size
#panic = 'abort'     # remove stack backtrace for no-std

[target.'cfg(target_family = "wasm")'.dependencies]
instant = { version = "0.1.10" } # WASM implementation of std::time::Instant

[package.metadata.docs.rs]
features = ["document-features", "metadata", "serde", "internals", "decimal", "debugging"]

[patch.crates-io]
# Notice that a custom modified version of `rustyline` is used which supports bracketed paste on Windows.
# This can be moved to the official version when bracketed paste is added.
rustyline = { git = "https://github.com/schungx/rustyline", branch = "v11" }<|MERGE_RESOLUTION|>--- conflicted
+++ resolved
@@ -21,12 +21,8 @@
 smallvec = { version = "1.7", default-features = false, features = ["union", "const_new", "const_generics"] }
 ahash = { version = "0.8.2", default-features = false, features = ["compile-time-rng"] }
 num-traits = { version = "0.2", default-features = false }
-<<<<<<< HEAD
-bitflags = { version = "2.3.1", default-features = false }
-=======
 once_cell = { version = "1", default-features = false, features = ["race"] }
-bitflags = { version = "1", default-features = false }
->>>>>>> 26fd2837
+bitflags = { version = "2", default-features = false }
 smartstring = { version = "1", default-features = false }
 rhai_codegen = { version = "1.5.0", path = "codegen", default-features = false }
 
