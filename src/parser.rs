--- conflicted
+++ resolved
@@ -1238,11 +1238,7 @@
 
             // Qualifiers + variable name
             *hash = calc_fn_hash(modules.iter().map(|(v, _)| v.as_str()), name, empty());
-<<<<<<< HEAD
-            modules.set_index(stack.find_module(&modules.get(0).0));
-=======
             modules.set_index(stack.find_module(&modules.get_ref(0).0));
->>>>>>> 8aa0e2ce
         }
         _ => (),
     }
