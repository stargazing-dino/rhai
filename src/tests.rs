use engine::{Engine, Scope, EvalAltResult};
use fn_register::FnRegister;

#[test]
fn test_number_literal() {
    let mut engine = Engine::new();

    if let Ok(result) = engine.eval::<i64>("65") {
        assert_eq!(result, 65);
    } else {
        assert!(false);
    }
}

#[test]
fn test_chars() {
    let mut engine = Engine::new();

    if let Ok(result) = engine.eval::<char>("'y'") {
        assert_eq!(result, 'y');
    } else {
        assert!(false);
    }

    if let Ok(result) = engine.eval::<char>("'\\u2764'") {
        assert_eq!(result, '❤');
    } else {
        assert!(false);
    }

    match engine.eval::<char>("''") {
        Err(_) => (),
        _ => assert!(false),
    }
}

#[test]
fn test_ops() {
    let mut engine = Engine::new();

    if let Ok(result) = engine.eval::<i64>("60 + 5") {
        assert_eq!(result, 65);
    } else {
        assert!(false);
    }

    if let Ok(result) = engine.eval::<i64>("(1 + 2) * (6 - 4) / 2") {
        assert_eq!(result, 3);
    } else {
        assert!(false);
    }
}

#[test]
fn test_mismatched_op() {
    let mut engine = Engine::new();

    match engine.eval::<i64>("60 + \"hello\"") {
        Err(EvalAltResult::ErrorFunctionArgMismatch) => (),
        _ => assert!(false),
    }
}

#[test]
fn test_bool_op1() {
    let mut engine = Engine::new();

    if let Ok(result) = engine.eval::<bool>("true && (false || true)") {
        assert_eq!(result, true);
    } else {
        assert!(false);
    }
}

#[test]
fn test_bool_op2() {
    let mut engine = Engine::new();

    if let Ok(result) = engine.eval::<bool>("false && (false || true)") {
        assert_eq!(result, false);
    } else {
        assert!(false);
    }
}

#[test]
fn test_op_prec() {
    let mut engine = Engine::new();

    if let Ok(result) = engine.eval::<i64>("let x = 0; if x == 10 || true { x = 1} x") {
        assert_eq!(result, 1);
    } else {
        assert!(false);
    }
}

#[test]
fn test_if() {
    let mut engine = Engine::new();

    if let Ok(result) = engine.eval::<i64>("if true { 55 }") {
        assert_eq!(result, 55);
    } else {
        assert!(false);
    }

    if let Ok(result) = engine.eval::<i64>("if false { 55 } else { 44 }") {
        assert_eq!(result, 44);
    } else {
        assert!(false);
    }

    if let Ok(result) = engine.eval::<i64>("if true { 55 } else { 44 }") {
        assert_eq!(result, 55);
    } else {
        assert!(false);
    }
}

#[test]
fn test_while() {
    let mut engine = Engine::new();

    if let Ok(result) = engine.eval::<i64>("let x = 0; while x < 10 { x = x + 1; if x > 5 { \
                                            break } } x") {
        assert_eq!(result, 6);
    } else {
        assert!(false);
    }
}

#[test]
fn test_var_scope() {
    let mut engine = Engine::new();
    let mut scope: Scope = Vec::new();

    if let Ok(_) = engine.eval_with_scope::<()>(&mut scope, "let x = 4 + 5") {
    } else {
        assert!(false);
    }

    if let Ok(result) = engine.eval_with_scope::<i64>(&mut scope, "x") {
        assert_eq!(result, 9);
    } else {
        assert!(false);
    }

    if let Ok(_) = engine.eval_with_scope::<()>(&mut scope, "x = x + 1; x = x + 2;") {
    } else {
        assert!(false);
    }

    if let Ok(result) = engine.eval_with_scope::<i64>(&mut scope, "x") {
        assert_eq!(result, 12);
    } else {
        assert!(false);
    }

    if let Ok(_) = engine.eval_with_scope::<()>(&mut scope, "{let x = 3}") {
    } else {
        assert!(false);
    }

    if let Ok(result) = engine.eval_with_scope::<i64>(&mut scope, "x") {
        assert_eq!(result, 12);
    } else {
        assert!(false);
    }
}

#[test]
fn test_method_call() {
    #[derive(Clone)]
    struct TestStruct {
        x: i64,
    }

    impl TestStruct {
        fn update(&mut self) {
            self.x += 1000;
        }

        fn new() -> TestStruct {
            TestStruct { x: 1 }
        }
    }

    let mut engine = Engine::new();

    engine.register_type::<TestStruct>();

    engine.register_fn("update", TestStruct::update);
    engine.register_fn("new_ts", TestStruct::new);

    if let Ok(result) = engine.eval::<TestStruct>("let x = new_ts(); x.update(); x") {
        assert_eq!(result.x, 1001);
    } else {
        assert!(false);
    }

}

#[test]
fn test_get_set() {
    #[derive(Clone)]
    struct TestStruct {
        x: i64,
    }

    impl TestStruct {
        fn get_x(&mut self) -> i64 {
            self.x
        }

        fn set_x(&mut self, new_x: i64) {
            self.x = new_x;
        }

        fn new() -> TestStruct {
            TestStruct { x: 1 }
        }
    }

    let mut engine = Engine::new();

    engine.register_type::<TestStruct>();

    engine.register_get_set("x", TestStruct::get_x, TestStruct::set_x);
    engine.register_fn("new_ts", TestStruct::new);

    if let Ok(result) = engine.eval::<i64>("let a = new_ts(); a.x = 500; a.x") {
        assert_eq!(result, 500);
    } else {
        assert!(false);
    }
}

#[test]
fn test_big_get_set() {
    #[derive(Clone)]
    struct TestChild {
        x: i64,
    }

    impl TestChild {
        fn get_x(&mut self) -> i64 {
            self.x
        }

        fn set_x(&mut self, new_x: i64) {
            self.x = new_x;
        }

        fn new() -> TestChild {
            TestChild { x: 1 }
        }
    }

    #[derive(Clone)]
    struct TestParent {
        child: TestChild,
    }

    impl TestParent {
        fn get_child(&mut self) -> TestChild {
            self.child.clone()
        }

        fn set_child(&mut self, new_child: TestChild) {
            self.child = new_child;
        }

        fn new() -> TestParent {
            TestParent { child: TestChild::new() }
        }
    }

    let mut engine = Engine::new();

    engine.register_type::<TestChild>();
    engine.register_type::<TestParent>();

    engine.register_get_set("x", TestChild::get_x, TestChild::set_x);
    engine.register_get_set("child", TestParent::get_child, TestParent::set_child);

    engine.register_fn("new_tp", TestParent::new);

    if let Ok(result) = engine.eval::<i64>("let a = new_tp(); a.child.x = 500; a.child.x") {
        assert_eq!(result, 500);
    } else {
        assert!(false);
    }
}

#[test]
fn test_internal_fn() {
    let mut engine = Engine::new();

    if let Ok(result) = engine.eval::<i64>("fn addme(a, b) { a+b } addme(3, 4)") {
        assert_eq!(result, 7);
    } else {
        assert!(false);
    }

    if let Ok(result) = engine.eval::<i64>("fn bob() { return 4; 5 } bob()") {
        assert_eq!(result, 4);
    } else {
        assert!(false);
    }
}

#[test]
fn test_big_internal_fn() {
    let mut engine = Engine::new();

    if let Ok(result) = engine.eval::<i64>("fn mathme(a, b, c, d, e, f) { a - b * c + d * e - f \
                                            } mathme(100, 5, 2, 9, 6, 32)") {
        assert_eq!(result, 112);
    } else {
        assert!(false);
    }
}

#[test]
fn test_string() {
    let mut engine = Engine::new();

    if let Ok(result) = engine.eval::<String>("\"Test string: \\u2764\"") {
        assert_eq!(result, "Test string: ❤");
    } else {
        assert!(false);
    }

    if let Ok(result) = engine.eval::<String>("\"foo\" + \"bar\"") {
        assert_eq!(result, "foobar");
    } else {
        assert!(false);
    }
}

#[test]
fn test_arrays() {
    let mut engine = Engine::new();

    if let Ok(result) = engine.eval::<i64>("let x = [1, 2, 3]; x[1]") {
        assert_eq!(result, 2);
    } else {
        assert!(false);
    }

    if let Ok(result) = engine.eval::<i64>("let y = [1, 2, 3]; y[1] = 5; y[1]") {
        assert_eq!(result, 5);
    } else {
        assert!(false);
    }
}

#[test]
fn test_array_with_structs() {
    #[derive(Clone)]
    struct TestStruct {
        x: i64,
    }

    impl TestStruct {
        fn update(&mut self) {
            self.x += 1000;
        }

        fn get_x(&mut self) -> i64 {
            self.x
        }

        fn set_x(&mut self, new_x: i64) {
            self.x = new_x;
        }

        fn new() -> TestStruct {
            TestStruct { x: 1 }
        }
    }

    let mut engine = Engine::new();

    engine.register_type::<TestStruct>();

    engine.register_get_set("x", TestStruct::get_x, TestStruct::set_x);
    engine.register_fn("update", TestStruct::update);
    engine.register_fn("new_ts", TestStruct::new);

    if let Ok(result) = engine.eval::<i64>("let a = [new_ts()]; a[0].x") {
        assert_eq!(result, 1);
    } else {
        assert!(false);
    }

    if let Ok(result) = engine.eval::<i64>("let a = [new_ts()]; a[0].x = 100; a[0].update(); \
                                            a[0].x") {
        assert_eq!(result, 1100);
    } else {
        assert!(false);
    }
}

#[test]
fn test_float() {
    let mut engine = Engine::new();

    if let Ok(result) = engine.eval::<bool>("let x = 0.0; let y = 1.0; x < y") {
        assert!(result);
    } else {
        assert!(false);
    }

    if let Ok(result) = engine.eval::<bool>("let x = 0.0; let y = 1.0; x > y") {
        assert!(!result);
    } else {
        assert!(false);
    }

    if let Ok(result) = engine.eval::<f64>("let x = 9.9999; x") {
        assert_eq!(result, 9.9999);
    } else {
        assert!(false);
    }
}

#[test]
fn struct_with_float() {
    #[derive(Clone)]
    struct TestStruct {
        x: f64,
    }

    impl TestStruct {
        fn update(&mut self) {
            self.x += 5.789_f64;
        }

        fn get_x(&mut self) -> f64 {
            self.x
        }

        fn set_x(&mut self, new_x: f64) {
            self.x = new_x;
        }

        fn new() -> TestStruct {
            TestStruct { x: 1.0 }
        }
    }

    let mut engine = Engine::new();

    engine.register_type::<TestStruct>();

    engine.register_get_set("x", TestStruct::get_x, TestStruct::set_x);
    engine.register_fn("update", TestStruct::update);
    engine.register_fn("new_ts", TestStruct::new);

    if let Ok(result) = engine.eval::<f64>("let ts = new_ts(); ts.update(); ts.x") {
        assert_eq!(result, 6.789);
    } else {
        assert!(false);
    }

    if let Ok(result) = engine.eval::<f64>("let ts = new_ts(); ts.x = 10.1001; ts.x") {
        assert_eq!(result, 10.1001);
    } else {
        assert!(false);
    }
}

#[test]
fn test_comments() {
	let mut engine = Engine::new();

	assert!(engine.eval::<i64>("let x = 5; x // I am a single line comment, yay!").is_ok());

	assert!(engine.eval::<i64>("let /* I am a multiline comment, yay! */ x = 5; x").is_ok());
}

#[test]
fn test_unary_minus() {
	let mut engine = Engine::new();

	assert_eq!(engine.eval::<i64>("let x = -5; x").unwrap(), -5);

	assert_eq!(engine.eval::<i64>("fn n(x) { -x } n(5)").unwrap(), -5);

	assert_eq!(engine.eval::<i64>("5 - -(-5)").unwrap(), 0);
}

#[test]
fn test_not() {
	let mut engine = Engine::new();

	assert_eq!(engine.eval::<bool>("let not_true = !true; not_true").unwrap(), false);

	assert_eq!(engine.eval::<bool>("fn not(x) { !x } not(false)").unwrap(), true);

	// TODO - do we allow stacking unary operators directly? e.g '!!!!!!!true'
	assert_eq!(engine.eval::<bool>("!(!(!(!(true))))").unwrap(), true)
}

#[test]
fn test_loop() {
	let mut engine = Engine::new();

	assert!(
		engine.eval::<bool>("
			let x = 0;
			let i = 0;

			loop {
				if i < 10 {
					x = x + i;
					i = i + 1;
				}
				else {
					break;
				}
			}

			x == 45
		").unwrap()
	)
}

#[test]
fn test_increment() {
    let mut engine = Engine::new();

    if let Ok(result) = engine.eval::<i64>("let x = 1; x += 2; x") {
        assert_eq!(result, 3);
    } else {
        assert!(false);
    }

    if let Ok(result) = engine.eval::<String>("let s = \"test\"; s += \"ing\"; s") {
        assert_eq!(result, "testing".to_owned());
    } else {
        assert!(false);
    }
}

#[test]
fn test_decrement() {
    let mut engine = Engine::new();

    if let Ok(result) = engine.eval::<i64>("let x = 10; x -= 7; x") {
        assert_eq!(result, 3);
    } else {
        assert!(false);
    }

    if let Ok(_) = engine.eval::<String>("let s = \"test\"; s -= \"ing\"; s") {
        assert!(false);
    } else {
        assert!(true);
    }
}

#[test]
fn test_or_equals() {
    let mut engine = Engine::new();

    if let Ok(result) = engine.eval::<i64>("let x = 16; x |= 74; x") {
        assert_eq!(result, 90);
    } else {
        assert!(false);
    }

    if let Ok(result) = engine.eval::<bool>("let x = true; x |= false; x") {
        assert!(result);
    } else {
        assert!(false);
    }

    if let Ok(result) = engine.eval::<bool>("let x = false; x |= true; x") {
        assert!(result);
    } else {
        assert!(false);
    }
}

#[test]
fn test_and_equals() {
    let mut engine = Engine::new();

    if let Ok(result) = engine.eval::<i64>("let x = 16; x &= 31; x") {
        assert_eq!(result, 16);
    } else {
        assert!(false);
    }

    if let Ok(result) = engine.eval::<bool>("let x = true; x &= false; x") {
        assert_eq!(result, false);
    } else {
        assert!(false);
    }

    if let Ok(result) = engine.eval::<bool>("let x = false; x &= true; x") {
        assert_eq!(result, false);
    } else {
        assert!(false);
    }

    if let Ok(result) = engine.eval::<bool>("let x = true; x &= true; x") {
        assert!(result);
    } else {
        assert!(false);
    }
}

#[test]
fn test_xor_equals() {
    let mut engine = Engine::new();

    if let Ok(result) = engine.eval::<i64>("let x = 90; x ^= 12; x") {
        assert_eq!(result, 86);
    } else {
        assert!(false);
    }
}

#[test]
fn test_multiply_equals() {
    let mut engine = Engine::new();

    if let Ok(result) = engine.eval::<i64>("let x = 2; x *= 3; x") {
        assert_eq!(result, 6);
    } else {
        assert!(false);
    }
}

#[test]
fn test_divide_equals() {
    let mut engine = Engine::new();

    if let Ok(result) = engine.eval::<i64>("let x = 6; x /= 2; x") {
        assert_eq!(result, 3);
    } else {
        assert!(false);
    }
}

#[test]
fn test_left_shift() {
    let mut engine = Engine::new();

    if let Ok(result) = engine.eval::<i64>("4 << 2") {
        assert_eq!(result, 16);
    } else {
        assert!(false);
    }
}

#[test]
fn test_right_shift() {
    let mut engine = Engine::new();

    if let Ok(result) = engine.eval::<i64>("9 >> 1") {
        assert_eq!(result, 4);
    } else {
        assert!(false);
    }
}

#[test]
fn test_left_shift_equals() {
    let mut engine = Engine::new();

    if let Ok(result) = engine.eval::<i64>("let x = 9; x >>=1; x") {
        assert_eq!(result, 4);
    } else {
        assert!(false);
    }
}

#[test]
fn test_right_shift_equals() {
    let mut engine = Engine::new();

    if let Ok(result) = engine.eval::<i64>("let x = 4; x<<= 2; x") {
        assert_eq!(result, 16);
    } else {
        assert!(false);
    }
}

#[test]
<<<<<<< HEAD
fn test_hex_literal() {
    let mut engine = Engine::new();

    if let Ok(result) = engine.eval::<i64>("let x = 0xf; x") {
        assert_eq!(result, 15);
    } else {
        assert!(false);
    }

    if let Ok(result) = engine.eval::<i64>("let x = 0xff; x") {
        assert_eq!(result, 255);
=======
fn test_modulo_equals() {
    let mut engine = Engine::new();

    if let Ok(result) = engine.eval::<i64>("let x = 10; x %= 4; x") {
        assert_eq!(result, 2);
>>>>>>> 1c6a3fa5
    } else {
        assert!(false);
    }
}

#[test]
<<<<<<< HEAD
fn test_octal_literal() {
    let mut engine = Engine::new();

    if let Ok(result) = engine.eval::<i64>("let x = 0o77; x") {
        assert_eq!(result, 63);
=======
fn test_binary_ops() {
    let mut engine = Engine::new();

    if let Ok(result) = engine.eval::<i64>("10 % 4") {
        assert_eq!(result, 2);
>>>>>>> 1c6a3fa5
    } else {
        assert!(false);
    }

<<<<<<< HEAD
    if let Ok(result) = engine.eval::<i64>("let x = 0o1234; x") {
        assert_eq!(result, 668);
    } else {
        assert!(false);
    }
}

#[test]
fn test_binary_literal() {
    let mut engine = Engine::new();

    if let Ok(result) = engine.eval::<i64>("let x = 0b1111; x") {
        assert_eq!(result, 15);
=======
    if let Ok(result) = engine.eval::<i64>("10 << 4") {
        assert_eq!(result, 160);
    } else {
        assert!(false);
    }

    if let Ok(result) = engine.eval::<i64>("10 >> 4") {
        assert_eq!(result, 0);
    } else {
        assert!(false);
    }

    if let Ok(result) = engine.eval::<i64>("10 & 4") {
        assert_eq!(result, 0);
    } else {
        assert!(false);
    }

    if let Ok(result) = engine.eval::<i64>("10 | 4") {
        assert_eq!(result, 14);
>>>>>>> 1c6a3fa5
    } else {
        assert!(false);
    }

<<<<<<< HEAD
    if let Ok(result) = engine.eval::<i64>("let x = 0b0011_1100_1010_0101; x") {
        assert_eq!(result, 15525);
=======
    if let Ok(result) = engine.eval::<i64>("10 ^ 4") {
        assert_eq!(result, 14);
>>>>>>> 1c6a3fa5
    } else {
        assert!(false);
    }
}<|MERGE_RESOLUTION|>--- conflicted
+++ resolved
@@ -691,7 +691,6 @@
 }
 
 #[test]
-<<<<<<< HEAD
 fn test_hex_literal() {
     let mut engine = Engine::new();
 
@@ -703,51 +702,66 @@
 
     if let Ok(result) = engine.eval::<i64>("let x = 0xff; x") {
         assert_eq!(result, 255);
-=======
+    } else {
+        assert!(false);
+    }
+}
+
+#[test]
 fn test_modulo_equals() {
     let mut engine = Engine::new();
 
     if let Ok(result) = engine.eval::<i64>("let x = 10; x %= 4; x") {
         assert_eq!(result, 2);
->>>>>>> 1c6a3fa5
-    } else {
-        assert!(false);
-    }
-}
-
-#[test]
-<<<<<<< HEAD
+    } else {
+        assert!(false);
+    }
+}
+
+#[test]
 fn test_octal_literal() {
     let mut engine = Engine::new();
 
     if let Ok(result) = engine.eval::<i64>("let x = 0o77; x") {
         assert_eq!(result, 63);
-=======
+    } else {
+        assert!(false)
+    }
+
+    if let Ok(result) = engine.eval::<i64>("let x = 0o1234; x") {
+        assert_eq!(result, 668);
+    } else {
+        assert!(false);
+    }
+}
+
+#[test]
+fn test_binary_literal() {
+    let mut engine = Engine::new();
+
+    if let Ok(result) = engine.eval::<i64>("let x = 0b1111; x") {
+        assert_eq!(result, 15);
+    } else {
+        assert!(false);
+    }
+
+    if let Ok(result) = engine.eval::<i64>("let x = 0b0011_1100_1010_0101; x") {
+        assert_eq!(result, 15525);
+    } else {
+        assert!(false);
+    }
+}
+
+#[test]
 fn test_binary_ops() {
     let mut engine = Engine::new();
 
     if let Ok(result) = engine.eval::<i64>("10 % 4") {
         assert_eq!(result, 2);
->>>>>>> 1c6a3fa5
-    } else {
-        assert!(false);
-    }
-
-<<<<<<< HEAD
-    if let Ok(result) = engine.eval::<i64>("let x = 0o1234; x") {
-        assert_eq!(result, 668);
-    } else {
-        assert!(false);
-    }
-}
-
-#[test]
-fn test_binary_literal() {
-    let mut engine = Engine::new();
-
-    if let Ok(result) = engine.eval::<i64>("let x = 0b1111; x") {
-        assert_eq!(result, 15);
-=======
+    } else {
+        assert!(false);
+    }
+
     if let Ok(result) = engine.eval::<i64>("10 << 4") {
         assert_eq!(result, 160);
     } else {
@@ -768,18 +782,12 @@
 
     if let Ok(result) = engine.eval::<i64>("10 | 4") {
         assert_eq!(result, 14);
->>>>>>> 1c6a3fa5
-    } else {
-        assert!(false);
-    }
-
-<<<<<<< HEAD
-    if let Ok(result) = engine.eval::<i64>("let x = 0b0011_1100_1010_0101; x") {
-        assert_eq!(result, 15525);
-=======
+    } else {
+        assert!(false);
+    }
+
     if let Ok(result) = engine.eval::<i64>("10 ^ 4") {
         assert_eq!(result, 14);
->>>>>>> 1c6a3fa5
     } else {
         assert!(false);
     }
