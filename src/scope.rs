--- conflicted
+++ resolved
@@ -463,14 +463,10 @@
     /// let ptr = my_scope.get_mut("x").expect("x should exist");
     /// *ptr = 123_i64.into();
     ///
-<<<<<<< HEAD
     /// assert_eq!(my_scope.get_value::<i64>("x").expect("x should exist"), 123);
-=======
-    /// assert_eq!(my_scope.get_value::<i64>("x").unwrap(), 123);
     ///
     /// my_scope.push_constant("Z", 1_i64);
     /// assert!(my_scope.get_mut("Z").is_none());
->>>>>>> caf3c7e6
     /// ```
     #[inline]
     #[must_use]
